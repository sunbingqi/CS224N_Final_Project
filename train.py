--- conflicted
+++ resolved
@@ -47,7 +47,6 @@
 
     # Get model
     log.info('Building model...')
-<<<<<<< HEAD
     # model = BiDAF(word_vectors=word_vectors,
     #               hidden_size=args.hidden_size,
     #               character_vectors=character_vectors,
@@ -56,15 +55,6 @@
     #               drop_prob=args.drop_prob
     #               )
     model = QANet(word_vectors=word_vectors, character_vectors=character_vectors, hidden_size=hidden_size)
-=======
-    model = BiDAF(word_vectors=word_vectors,
-                  hidden_size=args.hidden_size,
-                  character_vectors=character_vectors,
-                  char_channel_size=args.char_channel_size,
-                  char_channel_width=args.char_channel_width,
-                  drop_prob=args.drop_prob
-                  )
->>>>>>> 55e5dc74
     model = nn.DataParallel(model, args.gpu_ids)
     if args.load_path:
         log.info(f'Loading checkpoint from {args.load_path}...')
